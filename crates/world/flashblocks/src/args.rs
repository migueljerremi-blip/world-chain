//! Additional Node command arguments.

//! clap [Args](clap::Args) for Flashblocks configuration

use std::net::IpAddr;

use rollup_boost::{
    ed25519_dalek::{SigningKey, VerifyingKey},
    parse_sk, parse_vk,
};

/// Parameters for Flashblocks configuration
#[derive(Debug, Clone, PartialEq, Eq, clap::Args)]
#[command(next_help_heading = "Flashblocks")]
pub struct FlashblocksArgs {
    /// The payload building interval in milliseconds.
    #[arg(long = "flashblock.block_time", env, default_value = "1000")]
    pub flashblock_block_time: u64,

    /// Interval in milliseconds to wait before computing the next pending block.
    #[arg(long = "flashblock.interval", env, default_value = "200")]
    pub flashblock_interval: u64,

    /// The host to bind the Flashblocks WebSocket server to.
    #[arg(long = "flashblock.host", env, default_value = "127.0.0.1")]
    pub flashblock_host: IpAddr,

    /// The port to bind the Flashblocks WebSocket server to.
    #[arg(long = "flashblock.port", env, default_value = "9002")]
    pub flashblock_port: u16,

<<<<<<< HEAD
    #[arg(
        long = "flashblock.authorizor_sk",
        env = "FLASHBLOCKS_AUTHORIZOR_VK", value_parser = parse_vk,
        required = false,
    )]
    pub flashblocks_authorizor_vk: Option<VerifyingKey>,

    #[arg(long = "flashblock.builder_sk", 
        env = "FLASHBLOCKS_BUILDER_SK", value_parser = parse_sk,
        required = false,
    )]
    pub flashblocks_builder_sk: SigningKey,
=======
impl Default for FlashblockArgs {
    fn default() -> Self {
        Self {
            flashblock_block_time: 1000,
            flashblock_interval: 200,
            flashblock_host: IpAddr::V4(Ipv4Addr::new(127, 0, 0, 1)),
            flashblock_port: 9002,
        }
    }
>>>>>>> 8b0c57b0
}

#[cfg(test)]
mod tests {
    use super::*;
    use clap::{Args, Parser};

    /// A helper type to parse Args more easily
    #[derive(Parser)]
    struct CommandParser<T: Args> {
        #[command(flatten)]
        args: T,
    }

    #[test]
    fn parse_args() {
        let expected_args = FlashblocksArgs {
            flashblock_block_time: 1,
            flashblock_interval: 200,
            flashblock_port: 9002,
            flashblock_host: "127.0.0.1".parse().unwrap(),
            flashblocks_authorizor_vk: None,
            flashblocks_builder_sk: SigningKey::from_bytes(&[0; 32]),
        };

        let args = CommandParser::<FlashblocksArgs>::parse_from([
            "bin",
            "--flashblock.block_time",
            "1",
            "--flashblock.interval",
            "200",
            "--flashblock.builder_sk",
            "0000000000000000000000000000000000000000000000000000000000000000",
        ])
        .args;

        assert_eq!(args, expected_args);
    }
}<|MERGE_RESOLUTION|>--- conflicted
+++ resolved
@@ -29,7 +29,6 @@
     #[arg(long = "flashblock.port", env, default_value = "9002")]
     pub flashblock_port: u16,
 
-<<<<<<< HEAD
     #[arg(
         long = "flashblock.authorizor_sk",
         env = "FLASHBLOCKS_AUTHORIZOR_VK", value_parser = parse_vk,
@@ -42,17 +41,6 @@
         required = false,
     )]
     pub flashblocks_builder_sk: SigningKey,
-=======
-impl Default for FlashblockArgs {
-    fn default() -> Self {
-        Self {
-            flashblock_block_time: 1000,
-            flashblock_interval: 200,
-            flashblock_host: IpAddr::V4(Ipv4Addr::new(127, 0, 0, 1)),
-            flashblock_port: 9002,
-        }
-    }
->>>>>>> 8b0c57b0
 }
 
 #[cfg(test)]
