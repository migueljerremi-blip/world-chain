--- conflicted
+++ resolved
@@ -16,7 +16,6 @@
     api::{PayloadBuilderAttributes, PayloadBuilderError},
     chainspec::EthChainSpec,
     revm::{cancelled::CancelOnDrop, database::StateProviderDatabase, State},
-<<<<<<< HEAD
 };
 use reth_chain_state::{ExecutedBlock, ExecutedBlockWithTrieUpdates, ExecutedTrieUpdates};
 use reth_primitives::{NodePrimitives, Recovered};
@@ -24,14 +23,6 @@
 use rollup_boost::{
     ExecutionPayloadBaseV1, ExecutionPayloadFlashblockDeltaV1, FlashblocksPayloadV1,
 };
-=======
-};
-use reth_chain_state::{ExecutedBlock, ExecutedBlockWithTrieUpdates, ExecutedTrieUpdates};
-use reth_primitives::{NodePrimitives, Recovered};
-use rollup_boost::{
-    ExecutionPayloadBaseV1, ExecutionPayloadFlashblockDeltaV1, FlashblocksPayloadV1,
-};
->>>>>>> fcc50e75
 
 use reth_basic_payload_builder::{BuildArguments, BuildOutcome, BuildOutcomeKind};
 use reth_basic_payload_builder::{MissingPayloadBehaviour, PayloadBuilder, PayloadConfig};
@@ -59,20 +50,13 @@
 
 use reth_transaction_pool::{BestTransactionsAttributes, PoolTransaction, TransactionPool};
 use revm::inspector::NoOpInspector;
-<<<<<<< HEAD
 use rollup_boost::{
     ed25519_dalek::{SigningKey, VerifyingKey},
     Authorization, Authorized,
 };
 use std::{fmt::Debug, sync::Arc};
 use tokio::{sync::broadcast, time::Instant};
-use tracing::{debug, error, info, span, warn};
-=======
-use std::{fmt::Debug, sync::Arc};
-use tokio::{sync::mpsc, time::Instant};
-use tracing::info;
 use tracing::{debug, error, span, warn};
->>>>>>> fcc50e75
 
 pub mod executor;
 pub mod payload_txns;
@@ -321,7 +305,6 @@
         );
 
         let _enter = span.enter();
-<<<<<<< HEAD
 
         debug!(target: "payload_builder", "building new payload");
 
@@ -369,42 +352,6 @@
         let p2p_msg = FlashblocksP2PMsg::FlashblocksPayloadV1(authorized);
 
         if let Err(err) = self.publish_tx.send(p2p_msg) {
-=======
-
-        debug!(target: "payload_builder", "building new payload");
-
-        // 1. Setup relevant variables
-        let mut flashblock_idx = 0;
-        let mut transactions_offset = 0;
-
-        let gas_limit = ctx.attributes().gas_limit.unwrap_or(ctx.parent().gas_limit);
-
-        let state = StateProviderDatabase::new(&state_provider);
-
-        let mut db = State::builder()
-            .with_database(state)
-            .with_bundle_update()
-            .build();
-
-        let mut builder = self.block_builder(&mut db, vec![], None, ctx)?;
-
-        let (mut info, mut bundle_state) = ctx
-            .execute_sequencer_transactions(&mut builder)
-            .map_err(PayloadBuilderError::other)?;
-
-        let mut build_outcome = builder.finish(&state_provider)?;
-
-        let flashblock_payload = flashblock_payload_from_outcome(
-            &build_outcome,
-            ctx,
-            flashblock_idx,
-            transactions_offset,
-        );
-
-        transactions_offset += build_outcome.block.body().transactions_iter().count();
-
-        if let Err(err) = self.tx.send(flashblock_payload) {
->>>>>>> fcc50e75
             error!(target: "payload_builder", %err, "failed to send flashblock payload");
         };
 
@@ -451,11 +398,6 @@
                         .clone_transactions_recovered()
                         .collect::<Vec<_>>();
 
-<<<<<<< HEAD
-=======
-                    info!(target: "payload_builder", "building flashblock {flashblock_idx} with {} transactions", transactions.len());
-
->>>>>>> fcc50e75
                     let mut builder = self.block_builder(
                         &mut db,
                         transactions,
@@ -488,7 +430,6 @@
                         transactions_offset,
                     );
 
-<<<<<<< HEAD
                     let authorized = Authorized::new(
                         &self.builder_sk,
                         authorization.clone(),
@@ -497,9 +438,6 @@
                     let p2p_msg = FlashblocksP2PMsg::FlashblocksPayloadV1(authorized);
 
                     if let Err(err) = self.publish_tx.send(p2p_msg) {
-=======
-                    if let Err(err) = self.tx.send(flashblock_payload) {
->>>>>>> fcc50e75
                         error!(target: "payload_builder", %err, "failed to send flashblock payload");
                     }
 
