--- conflicted
+++ resolved
@@ -54,13 +54,8 @@
     Authorization, Authorized,
 };
 use std::{fmt::Debug, sync::Arc};
-<<<<<<< HEAD
 use tokio::{sync::broadcast, time::Instant};
 use tracing::{debug, error, info, span, warn};
-=======
-use tokio::{sync::mpsc, time::Instant};
-use tracing::{debug, error, span, warn};
->>>>>>> 45280217
 
 pub mod executor;
 pub mod payload_txns;
@@ -434,7 +429,6 @@
                         transactions_offset,
                     );
 
-<<<<<<< HEAD
                     info!(
                         target: "payload_builder",
                         id=%ctx.attributes().payload_id(),
@@ -448,9 +442,6 @@
                     let p2p_msg = FlashblocksP2PMsg::FlashblocksPayloadV1(authorized);
 
                     if let Err(err) = self.publish_tx.send(p2p_msg) {
-=======
-                    if let Err(err) = self.tx.send(flashblock_payload) {
->>>>>>> 45280217
                         error!(target: "payload_builder", %err, "failed to send flashblock payload");
                     }
 
