use alloy_primitives::{map::foldhash::HashMap, Address, Bytes, U256};
<<<<<<< HEAD
use reth::builder::PayloadBuilderError;
use reth::{
    chainspec::EthChainSpec,
    payload::PayloadId,
    revm::{Database, State},
};
use reth::{
=======
use reth::payload::PayloadId;
use reth::{
>>>>>>> ccbe917d
    revm::primitives::{alloy_primitives::Bloom, B256},
    rpc::types::Withdrawal,
};
use reth_evm::{execute::BlockBuilder, ConfigureEvm};
use reth_optimism_forks::OpHardforks;
use reth_optimism_node::txpool::interop::MaybeInteropTransaction;
use reth_optimism_node::txpool::OpPooledTransaction;
use reth_optimism_node::OpNextBlockEnvAttributes;
use reth_optimism_payload_builder::builder::{ExecutionInfo, OpPayloadBuilderCtx};
use reth_optimism_payload_builder::payload::OpPayloadBuilderAttributes;
use reth_optimism_payload_builder::OpPayloadPrimitives;
use reth_payload_util::PayloadTransactions;
use reth_primitives::NodePrimitives;
use reth_primitives::{SealedHeader, TxTy};
use reth_primitives_traits::Transaction;
use reth_transaction_pool::{BestTransactionsAttributes, PoolTransaction, TransactionPool};
use revm::context::BlockEnv;
use serde::{Deserialize, Serialize};
use serde_json::Value;
/// Represents the base configuration of an execution payload that remains constant
/// throughout block construction. This includes fundamental block properties like
/// parent hash, block number, and other header fields that are determined at
/// block creation and cannot be modified.
#[derive(Clone, Debug, Default, Deserialize, Serialize)]
pub struct ExecutionPayloadBaseV1 {
    /// Ecotone parent beacon block root
    pub parent_beacon_block_root: B256,
    /// The parent hash of the block.
    pub parent_hash: B256,
    /// The fee recipient of the block.
    pub fee_recipient: Address,
    /// The previous randao of the block.
    pub prev_randao: B256,
    /// The block number.
    #[serde(with = "alloy_serde::quantity")]
    pub block_number: u64,
    /// The gas limit of the block.
    #[serde(with = "alloy_serde::quantity")]
    pub gas_limit: u64,
    /// The timestamp of the block.
    #[serde(with = "alloy_serde::quantity")]
    pub timestamp: u64,
    /// The extra data of the block.
    pub extra_data: Bytes,
    /// The base fee per gas of the block.
    pub base_fee_per_gas: U256,
}

#[derive(Clone, Debug, Default, Deserialize, Serialize)]
pub struct FlashblocksPayloadV1 {
    /// The payload id of the flashblock
    pub payload_id: PayloadId,
    /// The index of the flashblock in the block
    pub index: u64,
    /// The base execution payload configuration
    #[serde(skip_serializing_if = "Option::is_none")]
    pub base: Option<ExecutionPayloadBaseV1>,
    /// The delta/diff containing modified portions of the execution payload
    pub diff: ExecutionPayloadFlashblockDeltaV1,
    /// Additional metadata associated with the flashblock
    pub metadata: Value,
}

/// Represents the modified portions of an execution payload within a flashblock.
/// This structure contains only the fields that can be updated during block construction,
/// such as state root, receipts, logs, and new transactions. Other immutable block fields
/// like parent hash and block number are excluded since they remain constant throughout
/// the block's construction.
#[derive(Clone, Debug, Default, Deserialize, Serialize)]
pub struct ExecutionPayloadFlashblockDeltaV1 {
    /// The state root of the block.
    pub state_root: B256,
    /// The receipts root of the block.
    pub receipts_root: B256,
    /// The logs bloom of the block.
    pub logs_bloom: Bloom,
    /// The gas used of the block.
    #[serde(with = "alloy_serde::quantity")]
    pub gas_used: u64,
    /// The block hash of the block.
    pub block_hash: B256,
    /// The transactions of the block.
    pub transactions: Vec<Bytes>,
    /// Array of [`Withdrawal`] enabled with V2
    pub withdrawals: Vec<Withdrawal>,
}

#[derive(Debug, Serialize, Deserialize)]
pub struct FlashblocksMetadata<N: NodePrimitives> {
    pub receipts: HashMap<B256, N::Receipt>,
    pub new_account_balances: HashMap<Address, U256>,
    pub block_number: u64,
}

pub trait PayloadBuilderCtx<Evm, Chainspec>
where
    Evm: ConfigureEvm<Primitives: OpPayloadPrimitives, NextBlockEnvCtx = OpNextBlockEnvAttributes>,
    Chainspec: EthChainSpec + OpHardforks,
{
    type Txs: PoolTransaction<Consensus = TxTy<Evm::Primitives>> + MaybeInteropTransaction;

    fn parent(&self) -> &SealedHeader;

    fn attributes(&self) -> &OpPayloadBuilderAttributes<TxTy<Evm::Primitives>>;

    fn extra_data(&self) -> Result<Bytes, PayloadBuilderError>;

    fn best_transaction_attributes(&self, block_env: &BlockEnv) -> BestTransactionsAttributes;

    fn payload_id(&self) -> PayloadId;

    fn is_holocene_active(&self) -> bool;

    fn is_better_payload(&self, total_fees: U256) -> bool;

    fn block_builder<'a, DB>(
        &'a self,
        db: &'a mut State<DB>,
    ) -> Result<impl BlockBuilder<Primitives = Evm::Primitives> + 'a, PayloadBuilderError>
    where
        DB: Database,
        DB::Error: Send + Sync + 'static,
        DB: reth::revm::Database;

    fn execute_sequencer_transactions(
        &self,
        builder: &mut impl BlockBuilder<Primitives = Evm::Primitives>,
    ) -> Result<ExecutionInfo, PayloadBuilderError>;

    fn execute_best_transactions<Pool>(
        &self,
        info: &mut ExecutionInfo,
        builder: &mut impl BlockBuilder<Primitives = Evm::Primitives>,
        best_txs: impl PayloadTransactions<Transaction = Self::Txs>,
        gas_limit: u64,
        pool: &Pool,
    ) -> Result<Option<()>, PayloadBuilderError>
    where
        Pool: TransactionPool<Transaction = Self::Txs>;
}

impl<Evm, Chainspec> PayloadBuilderCtx<Evm, Chainspec> for OpPayloadBuilderCtx<Evm, Chainspec>
where
    Evm: ConfigureEvm<Primitives: OpPayloadPrimitives, NextBlockEnvCtx = OpNextBlockEnvAttributes>,
    Chainspec: EthChainSpec + OpHardforks,
{
    type Txs = OpPooledTransaction;

    fn parent(&self) -> &SealedHeader {
        self.parent()
    }
    fn attributes(&self) -> &OpPayloadBuilderAttributes<TxTy<Evm::Primitives>> {
        self.attributes()
    }

    fn extra_data(&self) -> Result<Bytes, PayloadBuilderError> {
        self.extra_data()
    }

    fn best_transaction_attributes(&self, block_env: &BlockEnv) -> BestTransactionsAttributes {
        self.best_transaction_attributes(block_env)
    }

    fn payload_id(&self) -> PayloadId {
        self.payload_id()
    }

    fn is_holocene_active(&self) -> bool {
        self.is_holocene_active()
    }

    fn is_better_payload(&self, total_fees: U256) -> bool {
        self.is_better_payload(total_fees)
    }

    fn block_builder<'a, DB>(
        &'a self,
        db: &'a mut State<DB>,
    ) -> Result<impl BlockBuilder<Primitives = Evm::Primitives> + 'a, PayloadBuilderError>
    where
        DB::Error: Send + Sync + 'static,
        DB: Database,
    {
        self.block_builder(db)
    }

    fn execute_sequencer_transactions(
        &self,
        builder: &mut impl BlockBuilder<Primitives = Evm::Primitives>,
    ) -> Result<ExecutionInfo, PayloadBuilderError> {
        self.execute_sequencer_transactions(builder)
    }

    fn execute_best_transactions<Pool>(
        &self,
        info: &mut ExecutionInfo,
        builder: &mut impl BlockBuilder<Primitives = Evm::Primitives>,
        best_txs: impl PayloadTransactions<Transaction = Self::Txs>,
        gas_limit: u64,
        pool: &Pool,
    ) -> Result<Option<()>, PayloadBuilderError>
    where
        Pool: TransactionPool<Transaction = Self::Txs>,
    {
        self.execute_best_transactions(info, builder, best_txs)
    }
}<|MERGE_RESOLUTION|>--- conflicted
+++ resolved
@@ -1,17 +1,10 @@
 use alloy_primitives::{map::foldhash::HashMap, Address, Bytes, U256};
-<<<<<<< HEAD
 use reth::builder::PayloadBuilderError;
 use reth::{
     chainspec::EthChainSpec,
     payload::PayloadId,
+    revm::primitives::{alloy_primitives::Bloom, B256},
     revm::{Database, State},
-};
-use reth::{
-=======
-use reth::payload::PayloadId;
-use reth::{
->>>>>>> ccbe917d
-    revm::primitives::{alloy_primitives::Bloom, B256},
     rpc::types::Withdrawal,
 };
 use reth_evm::{execute::BlockBuilder, ConfigureEvm};
@@ -30,6 +23,7 @@
 use revm::context::BlockEnv;
 use serde::{Deserialize, Serialize};
 use serde_json::Value;
+
 /// Represents the base configuration of an execution payload that remains constant
 /// throughout block construction. This includes fundamental block properties like
 /// parent hash, block number, and other header fields that are determined at
