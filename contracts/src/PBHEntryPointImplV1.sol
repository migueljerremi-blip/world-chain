--- conflicted
+++ resolved
@@ -348,11 +348,7 @@
 
     /// @notice Allows a builder to spend all nullifiers within PBH blockspace.
     /// @param _nullifierHashes The nullifier hashes to spend.
-<<<<<<< HEAD
-    function spendNullifierHashes(uint256[] memory _nullifierHashes) external virtual onlyProxy onlyBuilder {
-=======
     function spendNullifierHashes(uint256[] calldata _nullifierHashes) external virtual onlyProxy onlyBuilder {
->>>>>>> b9a78cf0
         for (uint256 i = 0; i < _nullifierHashes.length; ++i) {
             nullifierHashes[_nullifierHashes[i]] = block.number;
         }
