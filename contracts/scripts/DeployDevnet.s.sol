// SPDX-License-Identifier: MIT
pragma solidity ^0.8.28;

import {Script} from "@forge-std/Script.sol";
import {PBHEntryPoint} from "../src/PBHEntryPoint.sol";
import {PBHEntryPointImplV1} from "../src/PBHEntryPointImplV1.sol";
import {PBHSignatureAggregator} from "../src/PBHSignatureAggregator.sol";
import {console} from "forge-std/console.sol";
import {EntryPoint} from "@account-abstraction/contracts/core/EntryPoint.sol";
import {WorldIDIdentityManager} from "@world-id-contracts/WorldIDIdentityManager.sol";
import {WorldIDRouter} from "@world-id-contracts/WorldIDRouter.sol";
import {IWorldID} from "@world-id-contracts/interfaces/IWorldID.sol";
import {IPBHEntryPoint} from "../src/interfaces/IPBHEntryPoint.sol";
import {IEntryPoint} from "@account-abstraction/contracts/interfaces/IEntryPoint.sol";

import "@world-id-contracts/WorldIDRouter.sol";
import "@world-id-contracts/WorldIDRouterImplV1.sol";
import "@world-id-contracts/WorldIDIdentityManager.sol";
import "@world-id-contracts/WorldIDIdentityManagerImplV1.sol";
import "@world-id-contracts/WorldIDIdentityManagerImplV2.sol";
import "@world-id-contracts/SemaphoreVerifier.sol";

import {Verifier as InsertionB10} from "@world-id-contracts/verifiers/insertion/b10.sol";
import {Verifier as InsertionB100} from "@world-id-contracts/verifiers/insertion/b100.sol";
import {Verifier as InsertionB600} from "@world-id-contracts/verifiers/insertion/b600.sol";
import {Verifier as InsertionB1200} from "@world-id-contracts/verifiers/insertion/b1200.sol";

import {Verifier as DeletionB10} from "@world-id-contracts/verifiers/deletion/b10.sol";
import {Verifier as DeletionB100} from "@world-id-contracts/verifiers/deletion/b100.sol";

import {IWorldID as IWorldIDG} from "../src/interfaces/IWorldID.sol";

contract DeployDevnet is Script {
    address public entryPoint;
    address public worldIdGroups;
    address public pbhEntryPoint;
    address public pbhEntryPointImpl;
    address public pbhSignatureAggregator;

    uint8 constant TREE_DEPTH = 30;
    uint256 constant INITIAL_ROOT = 0x918D46BF52D98B034413F4A1A1C41594E7A7A3F6AE08CB43D1A2A230E1959EF;

    address semaphoreVerifier = address(0);

    address batchInsertionVerifiers = address(0);
    address batchDeletionVerifiers = address(0);

    function run() public {
        console.log(
            "Deploying: EntryPoint, PBHEntryPoint, PBHEntryPointImplV1, PBHSignatureAggregator, WorldIDRouter, WorldIDOrb"
        );

        WorldIDIdentityManager worldIDOrb = deployWorldID(INITIAL_ROOT);
        console.log("WorldIDOrb Deployed at:", address(worldIDOrb));

        WorldIDRouter router = deployWorldIDRouter(IWorldID(address(worldIDOrb)));
        console.log("WorldIDRouter Deployed at: ", address(router));

        // Add WorldIDOrb to the router again for backwards compatibility
        // a lot of services assume it's at group id 1
        updateGroup(address(router), 1, address(worldIDOrb));
        worldIdGroups = address(router);

        beginBroadcast();
        deployEntryPoint();
        deployPBHEntryPoint();
        deployPBHSignatureAggregator();
        vm.stopBroadcast();
    }

    function deployEntryPoint() public {
        entryPoint = address(new EntryPoint());
        console.log("EntryPoint Deployed at: ", entryPoint);
    }

    function deployPBHEntryPoint() public {
        pbhEntryPointImpl = address(new PBHEntryPointImplV1());
        console.log("PBHEntryPointImplV1 Deployed at: ", pbhEntryPointImpl);
<<<<<<< HEAD
        bytes memory initCallData =
            abi.encodeCall(PBHEntryPointImplV1.initialize, (IWorldIDGroups(worldIdGroups), IEntryPoint(entryPoint), 30));
        pbhEntryPoint = address(new PBHEntryPoint(pbhEntryPointImpl, initCallData));
=======
        bytes memory initCallData = abi.encodeCall(
            PBHEntryPointImplV1.initialize,
            (IWorldIDG(worldIdGroups), IEntryPoint(entryPoint), 30, address(0))
        );
        pbhEntryPoint = address(
            new PBHEntryPoint(pbhEntryPointImpl, initCallData)
        );
>>>>>>> 465cd431
        console.log("PBHEntryPoint Deployed at: ", pbhEntryPoint);
    }

    function deployPBHSignatureAggregator() public {
        pbhSignatureAggregator = address(new PBHSignatureAggregator(pbhEntryPoint));
        console.log("PBHSignatureAggregator Deployed at: ", pbhSignatureAggregator);
    }

    function deployWorldID(uint256 _initalRoot) public returns (WorldIDIdentityManager worldID) {
        VerifierLookupTable batchInsertionVerifiers = deployInsertionVerifiers();
        VerifierLookupTable batchUpdateVerifiers = deployVerifierLookupTable();
        VerifierLookupTable batchDeletionVerifiers = deployDeletionVerifiers();

        SemaphoreVerifier _semaphoreVerifier = deploySemaphoreVerifier();

        beginBroadcast();
        // Encode:
        // 'initialize(
        //    uint8 _treeDepth,
        //    uint256 initialRoot,
        //    address _batchInsertionVerifiers,
        //    address _batchUpdateVerifiers,
        //    address _semaphoreVerifier
        //  )'
        bytes memory initializeCall = abi.encodeWithSignature(
            "initialize(uint8,uint256,address,address,address)",
            TREE_DEPTH,
            _initalRoot,
            batchInsertionVerifiers,
            batchUpdateVerifiers,
            semaphoreVerifier
        );

        // Encode:
        // 'initializeV2(VerifierLookupTable _batchDeletionVerifiers)'
        bytes memory initializeV2Call = abi.encodeWithSignature("initializeV2(address)", batchDeletionVerifiers);

        WorldIDIdentityManagerImplV1 impl1 = new WorldIDIdentityManagerImplV1();
        WorldIDIdentityManagerImplV2 impl2 = new WorldIDIdentityManagerImplV2();

        WorldIDIdentityManager worldID = new WorldIDIdentityManager(address(impl1), initializeCall);

        // Recast to access api
        WorldIDIdentityManagerImplV1 worldIDImplV1 = WorldIDIdentityManagerImplV1(address(worldID));
        worldIDImplV1.upgradeToAndCall(address(impl2), initializeV2Call);

        vm.stopBroadcast();

        return worldID;
    }

    function deployWorldIDRouter(IWorldID initialGroupIdentityManager) public returns (WorldIDRouter router) {
        beginBroadcast();

        // Encode:
        // 'initialize(IWorldID initialGroupIdentityManager)'
        bytes memory initializeCall =
            abi.encodeWithSignature("initialize(address)", address(initialGroupIdentityManager));

        WorldIDRouterImplV1 impl = new WorldIDRouterImplV1();
        WorldIDRouter router = new WorldIDRouter(address(impl), initializeCall);

        vm.stopBroadcast();

        return router;
    }

    function deployVerifierLookupTable() public returns (VerifierLookupTable lut) {
        beginBroadcast();

        VerifierLookupTable lut = new VerifierLookupTable();

        vm.stopBroadcast();

        return lut;
    }

    function deploySemaphoreVerifier() public returns (SemaphoreVerifier) {
        if (semaphoreVerifier == address(0)) {
            beginBroadcast();

            SemaphoreVerifier verifier = new SemaphoreVerifier();
            semaphoreVerifier = address(verifier);

            vm.stopBroadcast();
        }

        return SemaphoreVerifier(semaphoreVerifier);
    }

    function deployInsertionVerifiers() public returns (VerifierLookupTable lut) {
        if (batchInsertionVerifiers == address(0)) {
            VerifierLookupTable lut = deployVerifierLookupTable();
            batchInsertionVerifiers = address(lut);

            beginBroadcast();

            lut.addVerifier(10, ITreeVerifier(address(new InsertionB10())));
            lut.addVerifier(100, ITreeVerifier(address(new InsertionB100())));
            lut.addVerifier(600, ITreeVerifier(address(new InsertionB600())));
            lut.addVerifier(1200, ITreeVerifier(address(new InsertionB1200())));

            vm.stopBroadcast();
        }

        return VerifierLookupTable(batchInsertionVerifiers);
    }

    function deployDeletionVerifiers() public returns (VerifierLookupTable lut) {
        if (batchDeletionVerifiers == address(0)) {
            VerifierLookupTable lut = deployVerifierLookupTable();
            batchDeletionVerifiers = address(lut);

            beginBroadcast();

            lut.addVerifier(10, ITreeVerifier(address(new DeletionB10())));
            lut.addVerifier(100, ITreeVerifier(address(new DeletionB100())));

            vm.stopBroadcast();
        }

        return VerifierLookupTable(batchDeletionVerifiers);
    }

    function updateGroup(address router, uint256 groupNumber, address worldID) public {
        WorldIDRouterImplV1 routerImpl = WorldIDRouterImplV1(router);

        beginBroadcast();

        uint256 groupCount = routerImpl.groupCount();
        if (groupCount == groupNumber) {
            routerImpl.addGroup(IWorldID(worldID));
        } else if (groupCount < groupNumber) {
            routerImpl.updateGroup(groupNumber, IWorldID(worldID));
        } else {
            revert("Cannot update group number - group must be added first");
        }

        vm.stopBroadcast();
    }

    function beginBroadcast() internal {
        uint256 deployerPrivateKey = 0xac0974bec39a17e36ba4a6b4d238ff944bacb478cbed5efcae784d7bf4f2ff80;
        vm.startBroadcast(deployerPrivateKey);
    }
}<|MERGE_RESOLUTION|>--- conflicted
+++ resolved
@@ -76,19 +76,10 @@
     function deployPBHEntryPoint() public {
         pbhEntryPointImpl = address(new PBHEntryPointImplV1());
         console.log("PBHEntryPointImplV1 Deployed at: ", pbhEntryPointImpl);
-<<<<<<< HEAD
-        bytes memory initCallData =
-            abi.encodeCall(PBHEntryPointImplV1.initialize, (IWorldIDGroups(worldIdGroups), IEntryPoint(entryPoint), 30));
+        bytes memory initCallData = abi.encodeCall(
+            PBHEntryPointImplV1.initialize, (IWorldIDG(worldIdGroups), IEntryPoint(entryPoint), 30, address(0))
+        );
         pbhEntryPoint = address(new PBHEntryPoint(pbhEntryPointImpl, initCallData));
-=======
-        bytes memory initCallData = abi.encodeCall(
-            PBHEntryPointImplV1.initialize,
-            (IWorldIDG(worldIdGroups), IEntryPoint(entryPoint), 30, address(0))
-        );
-        pbhEntryPoint = address(
-            new PBHEntryPoint(pbhEntryPointImpl, initCallData)
-        );
->>>>>>> 465cd431
         console.log("PBHEntryPoint Deployed at: ", pbhEntryPoint);
     }
 
