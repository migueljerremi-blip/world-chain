optimism_package = import_module(
    "github.com/ethpandaops/optimism-package/main.star@5b46ce33ca331fd595d5b9dc9eea004ab3522f1b"
)

world_chain_builder = import_module("./src/el/world_chain_builder_launcher.star")

rundler = import_module("./src/bundler/rundler/rundler_launcher.star")
static_files = import_module("./src/static_files/static_files.star")

tx_proxy = import_module("./src/tx-proxy/tx_proxy_launcher.star")


# TODO: HA Deployment with op-conductor
def run(plan, args={}):
    optimism_package.run(
        plan,
        args,
        custom_launchers={
            "el_builder_launcher": {
                "launcher": world_chain_builder.new_op_reth_builder_launcher,
                "launch_method": world_chain_builder.launch,
            },
        },
    )

    rundler_builder_config_file = plan.upload_files(
        src=static_files.RUNDLER_BUILDER_CONFIG_FILE_PATH,
        name="builder_config.json",
    )
    rundler_mempool_config_file = plan.upload_files(
        src=static_files.RUNDLER_MEMPOOL_CONFIG_FILE_PATH,
        name="mempool_config.json",
    )
    rundler_chain_spec = plan.upload_files(
        src=static_files.RUNDLER_CHAIN_SPEC_FILE_PATH,
        name="chain_spec.json",
    )

    jwt_file = plan.upload_files(
        src=static_files.JWT_FILE_PATH,
        name="jwtsecret",
    )

    # Extract HTTP RPC url of the builder
    builder_srv = plan.get_service("op-el-builder-2151908-1-custom-op-node-op-kurtosis")
    builder_rpc_port = builder_srv.ports["rpc"].number
    builder_rpc_url = "http://{0}:{1}".format(builder_srv.ip_address, builder_rpc_port)

    # Extract HTTP RPC url of 2 Reth nodes
    reth_srv_0 = plan.get_service("op-el-2151908-2-op-reth-op-node-op-kurtosis")
    reth_rpc_port_0 = reth_srv_0.ports["rpc"].number
    reth_rpc_url_0 = "http://{0}:{1}".format(reth_srv_0.ip_address, reth_rpc_port_0)

    reth_srv_1 = plan.get_service("op-el-2151908-3-op-reth-op-node-op-kurtosis")
    reth_rpc_port_1 = reth_srv_1.ports["rpc"].number
    reth_rpc_url_1 = "http://{0}:{1}".format(reth_srv_1.ip_address, reth_rpc_port_1)

    l2_srv = plan.get_service("op-el-2151908-1-op-geth-op-node-op-kurtosis")
    l2_rpc_port = l2_srv.ports["rpc"].number
    l2_rpc_url = "http://{0}:{1}".format(l2_srv.ip_address, l2_rpc_port)

    tx_proxy_http_url = tx_proxy.launch(
        plan,
        service_name="tx-proxy",
<<<<<<< HEAD
        image="ghcr.io/worldcoin/tx-proxy:sha-68e6ff6",
=======
        image="ghcr.io/worldcoin/tx-proxy:sha-7b4770d",
>>>>>>> 2057bdc5
        builder_rpc_0=builder_rpc_url,
        builder_rpc_1=reth_rpc_url_0,  # need to be separate client to prevent validation errors
        builder_rpc_2=reth_rpc_url_1,
        jwt_file=jwt_file,
    )

    rundler.launch(
        plan,
        service_name="rundler",
        image="alchemyplatform/rundler:v0.8.2",
        rpc_http_url=builder_rpc_url,
        builder_config_file=rundler_builder_config_file,
        mempool_config_file=rundler_mempool_config_file,
        chain_spec_file=rundler_chain_spec,
    )<|MERGE_RESOLUTION|>--- conflicted
+++ resolved
@@ -62,11 +62,7 @@
     tx_proxy_http_url = tx_proxy.launch(
         plan,
         service_name="tx-proxy",
-<<<<<<< HEAD
-        image="ghcr.io/worldcoin/tx-proxy:sha-68e6ff6",
-=======
         image="ghcr.io/worldcoin/tx-proxy:sha-7b4770d",
->>>>>>> 2057bdc5
         builder_rpc_0=builder_rpc_url,
         builder_rpc_1=reth_rpc_url_0,  # need to be separate client to prevent validation errors
         builder_rpc_2=reth_rpc_url_1,
