[package]
name = "world-chain-builder-node"
version.workspace = true
edition.workspace = true
rust-version.workspace = true
license.workspace = true
homepage.workspace = true
repository.workspace = true

[lints]
workspace = true

[dependencies]
world-chain-builder-payload.workspace = true
world-chain-builder-pool.workspace = true
world-chain-builder-test-utils = { workspace = true, optional = true }
world-chain-builder-pbh = { workspace = true, optional = true }

reth.workspace = true
reth-chain-state = { workspace = true, optional = true }
reth-db = { workspace = true, optional = true }
reth-optimism-chainspec.workspace = true
reth-optimism-node.workspace = true
reth-optimism-primitives.workspace = true
reth-optimism-payload-builder.workspace = true
<<<<<<< HEAD
reth-primitives = { workspace = true, optional = true }
reth-primitives-traits = { workspace = true, optional = true }
reth-optimism-forks.workspace = true

=======
reth-optimism-forks.workspace = true
>>>>>>> d37574ef
reth-provider.workspace = true
reth-optimism-evm.workspace = true
reth-prune-types = { workspace = true, optional = true }
reth-trie = { workspace = true, optional = true }
reth-primitives = { workspace = true, optional = true }
reth-primitives-traits = { workspace = true, optional = true }
reth-trie-db.workspace = true
reth-transaction-pool.workspace = true
reth-e2e-test-utils = { workspace = true, optional = true }
alloy-eips = { workspace = true, optional = true }
alloy-primitives.workspace = true
alloy-rpc-types = { workspace = true, optional = true }
alloy-sol-types = { workspace = true, optional = true }
revm-primitives = { workspace = true, optional = true }

tokio = { workspace = true, optional = true }
eyre.workspace = true
futures = { workspace = true, optional = true }
clap.workspace = true
chrono = { workspace = true, optional = true }
tracing.workspace = true


[dev-dependencies]
world-chain-builder-pbh.workspace = true
world-chain-builder-rpc.workspace = true
world-chain-builder-pool = { workspace = true, features = ["test"] }

reth-e2e-test-utils.workspace = true
reth-evm.workspace = true
reth-node-core.workspace = true
reth-optimism-consensus.workspace = true
reth-optimism-evm.workspace = true
revm-primitives.workspace = true

alloy-genesis.workspace = true
alloy-network.workspace = true
alloy-signer-local.workspace = true
alloy-eips.workspace = true

criterion.workspace = true
semaphore.workspace = true
serde_json.workspace = true
chrono.workspace = true

[features]
default = []
test = [
    "world-chain-builder-test-utils",
    "world-chain-builder-pbh",
    "dep:reth-e2e-test-utils",
    "dep:reth-chain-state",
    "dep:reth-primitives",
    "dep:reth-primitives-traits",
    "dep:reth-prune-types",
    "dep:reth-trie",
    "dep:reth-db",
    "dep:alloy-rpc-types",
    "dep:alloy-sol-types",
    "dep:alloy-eips",
    "dep:revm-primitives",
    "dep:futures",
    "dep:chrono",
    "dep:tokio",
]<|MERGE_RESOLUTION|>--- conflicted
+++ resolved
@@ -23,20 +23,13 @@
 reth-optimism-node.workspace = true
 reth-optimism-primitives.workspace = true
 reth-optimism-payload-builder.workspace = true
-<<<<<<< HEAD
 reth-primitives = { workspace = true, optional = true }
 reth-primitives-traits = { workspace = true, optional = true }
 reth-optimism-forks.workspace = true
-
-=======
-reth-optimism-forks.workspace = true
->>>>>>> d37574ef
 reth-provider.workspace = true
 reth-optimism-evm.workspace = true
 reth-prune-types = { workspace = true, optional = true }
 reth-trie = { workspace = true, optional = true }
-reth-primitives = { workspace = true, optional = true }
-reth-primitives-traits = { workspace = true, optional = true }
 reth-trie-db.workspace = true
 reth-transaction-pool.workspace = true
 reth-e2e-test-utils = { workspace = true, optional = true }
