//! World Chain transaction pool types
use super::root::WorldChainRootValidator;
use super::tx::WorldChainPoolTransaction;
use crate::bindings::IPBHEntryPoint;
use crate::bindings::IPBHEntryPoint::PBHPayload;
use crate::tx::WorldChainPoolTransactionError;
use alloy_primitives::Address;
use alloy_sol_types::{SolCall, SolValue};
use rayon::iter::{IndexedParallelIterator, IntoParallelIterator, ParallelIterator};
use reth::transaction_pool::validate::ValidTransaction;
use reth::transaction_pool::{
    TransactionOrigin, TransactionValidationOutcome, TransactionValidator,
};
use reth_optimism_forks::OpHardforks;
use reth_optimism_node::txpool::OpTransactionValidator;
use reth_optimism_primitives::OpTransactionSigned;
use reth_primitives::{Block, SealedBlock};
use reth_provider::{BlockReaderIdExt, ChainSpecProvider, StateProviderFactory};
use semaphore::hash_to_field;
use world_chain_builder_pbh::payload::PBHPayload;

/// Validator for World Chain transactions.
#[derive(Debug, Clone)]
pub struct WorldChainTransactionValidator<Client, Tx>
where
    Client: StateProviderFactory + BlockReaderIdExt,
{
    inner: OpTransactionValidator<Client, Tx>,
    root_validator: WorldChainRootValidator<Client>,
    num_pbh_txs: u8,
    pbh_validator: Address,
    pbh_signature_aggregator: Address,
}

impl<Client, Tx> WorldChainTransactionValidator<Client, Tx>
where
    Client: ChainSpecProvider<ChainSpec: OpHardforks>
        + StateProviderFactory
        + BlockReaderIdExt<Block = reth_primitives::Block<OpTransactionSigned>>,
    Tx: WorldChainPoolTransaction,
{
    /// Create a new [`WorldChainTransactionValidator`].
    pub fn new(
        inner: OpTransactionValidator<Client, Tx>,
        root_validator: WorldChainRootValidator<Client>,
        num_pbh_txs: u8,
        pbh_validator: Address,
        pbh_signature_aggregator: Address,
    ) -> Self {
        Self {
            inner,
            root_validator,
            num_pbh_txs,
            pbh_validator,
            pbh_signature_aggregator,
        }
    }

    /// Get a reference to the inner transaction validator.
    pub fn inner(&self) -> &OpTransactionValidator<Client, Tx> {
        &self.inner
    }

    /// Validates a PBH bundle transaction
    ///
    /// If the transaction is valid marks it for priority inclusion
    pub fn validate_pbh_bundle(
        &self,
        origin: TransactionOrigin,
        tx: Tx,
    ) -> TransactionValidationOutcome<Tx> {
        // Ensure that the tx is a valid OP transaction and return early if invalid
        let mut tx_outcome = match self.inner.validate_one(origin, tx.clone()) {
            valid @ TransactionValidationOutcome::Valid { .. } => valid,
            other => return other,
        };

        // Decode the calldata and check that all UserOp specify the PBH signature aggregator
        let Ok(calldata) = IPBHEntryPoint::handleAggregatedOpsCall::abi_decode(tx.input(), true)
        else {
            return WorldChainPoolTransactionError::InvalidCalldata.to_outcome(tx);
        };

        if !calldata
            ._0
            .iter()
            .all(|aggregator| aggregator.aggregator == self.pbh_signature_aggregator)
        {
            return WorldChainPoolTransactionError::InvalidSignatureAggregator.to_outcome(tx);
        }

        // Validate all proofs associated with each UserOp
        for aggregated_ops in calldata._0 {
<<<<<<< HEAD
            let buff = aggregated_ops.signature.as_ref();
            let pbh_payloads = match <Vec<PBHPayload>>::abi_decode(buff, true) {
=======
            let mut buff = aggregated_ops.signature.as_ref();
            let pbh_payloads = match <Vec<PBHPayload>>::decode(&mut buff) {
>>>>>>> eecee14c
                Ok(pbh_payloads) => pbh_payloads,
                Err(_) => return WorldChainPoolTransactionError::InvalidCalldata.to_outcome(tx),
            };

            if pbh_payloads.len() != aggregated_ops.userOps.len() {
                return WorldChainPoolTransactionError::MissingPbhPayload.to_outcome(tx);
            }

            let valid_roots = self.root_validator.roots();
            if let Err(err) = pbh_payloads
                .into_par_iter()
                .zip(aggregated_ops.userOps)
                .try_for_each(|(payload, op)| {
                    let signal = crate::eip4337::hash_user_op(&op);

                    PbhPayload::from(payload).validate(signal, &valid_roots, self.num_pbh_txs)?;

                    Ok::<(), WorldChainPoolTransactionError>(())
                })
            {
                return err.to_outcome(tx);
            }
        }

        if let TransactionValidationOutcome::Valid {
            transaction: ValidTransaction::Valid(tx),
            ..
        } = &mut tx_outcome
        {
            tx.set_valid_pbh();
        }

        tx_outcome
    }

    /// Validates a PBH multicall transaction
    ///
    /// If the transaction is valid marks it for priority inclusion
    pub fn validate_pbh_multicall(
        &self,
        origin: TransactionOrigin,
        tx: Tx,
    ) -> TransactionValidationOutcome<Tx> {
        // Ensure that the tx is a valid OP transaction and return early if invalid
        let mut tx_outcome = match self.inner.validate_one(origin, tx.clone()) {
            valid @ TransactionValidationOutcome::Valid { .. } => valid,
            other => return other,
        };

        // Decode the calldata and extract the PBH payload
        let Ok(calldata) = IPBHEntryPoint::pbhMulticallCall::abi_decode(tx.input(), true) else {
            return WorldChainPoolTransactionError::InvalidCalldata.to_outcome(tx);
        };

        let pbh_payload: PBHPayload = calldata.payload.into();
        let signal_hash: alloy_primitives::Uint<256, 4> =
            hash_to_field(&SolValue::abi_encode_packed(&(tx.sender(), calldata.calls)));

        // Verify the proof
        if let Err(err) =
            pbh_payload.validate(signal_hash, &self.root_validator.roots(), self.num_pbh_txs)
        {
            return WorldChainPoolTransactionError::PbhValidationError(err).to_outcome(tx);
        }

        if let TransactionValidationOutcome::Valid {
            transaction: ValidTransaction::Valid(tx),
            ..
        } = &mut tx_outcome
        {
            tx.set_valid_pbh();
        }

        tx_outcome
    }
}

impl<Client, Tx> TransactionValidator for WorldChainTransactionValidator<Client, Tx>
where
    Client: ChainSpecProvider<ChainSpec: OpHardforks>
        + StateProviderFactory
        + BlockReaderIdExt<Block = Block<OpTransactionSigned>>,
    Tx: WorldChainPoolTransaction<Consensus = OpTransactionSigned>,
{
    type Transaction = Tx;

    async fn validate_transaction(
        &self,
        origin: TransactionOrigin,
        transaction: Self::Transaction,
    ) -> TransactionValidationOutcome<Self::Transaction> {
        if transaction.to().unwrap_or_default() != self.pbh_validator {
            return self.inner.validate_one(origin, transaction.clone());
        }

        let function_signature: [u8; 4] = transaction
            .input()
            .get(..4)
            .and_then(|bytes| bytes.try_into().ok())
            .unwrap_or_default();

        match function_signature {
            IPBHEntryPoint::handleAggregatedOpsCall::SELECTOR => {
                self.validate_pbh_bundle(origin, transaction)
            }
            IPBHEntryPoint::pbhMulticallCall::SELECTOR => {
                self.validate_pbh_multicall(origin, transaction)
            }
            _ => self.inner.validate_one(origin, transaction.clone()),
        }
    }

    fn on_new_head_block<B>(&self, new_tip_block: &SealedBlock<B>)
    where
        B: reth_primitives_traits::Block,
    {
        self.inner.on_new_head_block(new_tip_block);
        self.root_validator.on_new_block(new_tip_block);
    }
}

#[cfg(test)]
pub mod tests {
    use alloy_consensus::{Block, Header};
    use alloy_primitives::Address;
    use alloy_sol_types::SolCall;
    use ethers_core::rand::rngs::SmallRng;
    use ethers_core::rand::{Rng, SeedableRng};
    use reth::transaction_pool::blobstore::InMemoryBlobStore;
    use reth::transaction_pool::{Pool, TransactionPool, TransactionValidator};
    use reth_optimism_primitives::OpTransactionSigned;
    use reth_primitives::{BlockBody, SealedBlock};
    use world_chain_builder_pbh::date_marker::DateMarker;
    use world_chain_builder_pbh::external_nullifier::ExternalNullifier;
    use world_chain_builder_test_utils::utils::{
        account, eip1559, eth_tx, pbh_bundle, pbh_multicall, user_op, TREE,
    };
    use world_chain_builder_test_utils::{DEV_WORLD_ID, PBH_DEV_ENTRYPOINT};

    use super::WorldChainTransactionValidator;
    use crate::mock::{ExtendedAccount, MockEthProvider};
    use crate::ordering::WorldChainOrdering;
    use crate::root::LATEST_ROOT_SLOT;
    use crate::test_utils::world_chain_validator;
    use crate::tx::WorldChainPooledTransaction;

    async fn setup() -> Pool<
        WorldChainTransactionValidator<MockEthProvider, WorldChainPooledTransaction>,
        WorldChainOrdering<WorldChainPooledTransaction>,
        InMemoryBlobStore,
    > {
        let validator = world_chain_validator();

        // Fund 10 test accounts
        for acc in 0..10 {
            let account_address = account(acc);

            validator.inner.client().add_account(
                account_address,
                ExtendedAccount::new(0, alloy_primitives::U256::MAX),
            );
        }

        // Prep a merkle tree with first 5 accounts
        let root = TREE.root();

        // Insert a world id root into the OpWorldId Account
        validator.inner.client().add_account(
            DEV_WORLD_ID,
            ExtendedAccount::new(0, alloy_primitives::U256::ZERO)
                .extend_storage(vec![(LATEST_ROOT_SLOT.into(), root)]),
        );
        let header = Header {
            gas_limit: 20000000,
            ..Default::default()
        };
        let body = BlockBody::<OpTransactionSigned>::default();
        let block = SealedBlock::seal_slow(Block { header, body });

        // Propogate the block to the root validator
        validator.on_new_head_block(&block);

        let ordering = WorldChainOrdering::default();

        Pool::new(
            validator,
            ordering,
            InMemoryBlobStore::default(),
            Default::default(),
        )
    }

    #[tokio::test]
    async fn validate_noop_non_pbh() {
        const ACC: u32 = 0;

        let pool = setup().await;

        let account = account(ACC);
        let tx = eip1559().to(account).call();
        let tx = eth_tx(ACC, tx).await;

        pool.add_external_transaction(tx.into())
            .await
            .expect("Failed to add transaction");
    }

    #[tokio::test]
    async fn validate_no_duplicates() {
        const ACC: u32 = 0;

        let pool = setup().await;

        let account = account(ACC);
        let tx = eip1559().to(account).call();
        let tx = eth_tx(ACC, tx).await;

        pool.add_external_transaction(tx.clone().into())
            .await
            .expect("Failed to add transaction");

        let res = pool.add_external_transaction(tx.into()).await;

        assert!(res.is_err());
    }

    #[tokio::test]
    async fn validate_pbh_bundle() {
        const BUNDLER_ACCOUNT: u32 = 9;
        const USER_ACCOUNT: u32 = 0;

        let pool = setup().await;

        let (user_op, proof) = user_op()
            .acc(USER_ACCOUNT)
            .external_nullifier(ExternalNullifier::with_date_marker(
                DateMarker::from(chrono::Utc::now()),
                0,
            ))
            .call();
        let bundle = pbh_bundle(vec![user_op], vec![proof]);
        let calldata = bundle.abi_encode();

        let tx = eip1559().to(PBH_DEV_ENTRYPOINT).input(calldata).call();

        let tx = eth_tx(BUNDLER_ACCOUNT, tx).await;

        pool.add_external_transaction(tx.clone().into())
            .await
            .expect("Failed to add transaction");
    }

    #[tokio::test]
    async fn validate_bundle_no_pbh() {
        let mut rng = SmallRng::seed_from_u64(42);

        const USER_ACCOUNT: u32 = 0;

        let pool = setup().await;

        // NOTE: We're ignoring the proof here
        let (user_op, _proof) = user_op()
            .acc(USER_ACCOUNT)
            .external_nullifier(ExternalNullifier::with_date_marker(
                DateMarker::from(chrono::Utc::now()),
                0,
            ))
            .call();

        let bundle = pbh_bundle(vec![user_op], vec![]);

        let calldata = bundle.abi_encode();

        let tx = eip1559()
            // NOTE: Random receiving account
            .to(rng.gen::<Address>())
            .input(calldata)
            .call();

        let tx = eth_tx(USER_ACCOUNT, tx).await;

        pool.add_external_transaction(tx.clone().into())
            .await
            .expect(
                "Validation should succeed - PBH data is invalid, but this is not a PBH bundle",
            );
    }

    #[tokio::test]
    async fn validate_pbh_bundle_missing_proof_for_user_op() {
        const BUNDLER_ACCOUNT: u32 = 9;
        const USER_ACCOUNT: u32 = 0;

        let pool = setup().await;

        // NOTE: We're ignoring the proof here
        let (user_op, _proof) = user_op()
            .acc(USER_ACCOUNT)
            .external_nullifier(ExternalNullifier::with_date_marker(
                DateMarker::from(chrono::Utc::now()),
                0,
            ))
            .call();

        let bundle = pbh_bundle(vec![user_op], vec![]);

        let calldata = bundle.abi_encode();

        let tx = eip1559().to(PBH_DEV_ENTRYPOINT).input(calldata).call();

        let tx = eth_tx(BUNDLER_ACCOUNT, tx).await;

        let err = pool
            .add_external_transaction(tx.clone().into())
            .await
            .expect_err("Validation should fail because of missing proof");

        assert!(err.to_string().contains("Missing PBH Payload"),);
    }

    #[tokio::test]
    async fn validate_pbh_multicall() {
        const USER_ACCOUNT: u32 = 1;

        let pool = setup().await;

        let calldata = pbh_multicall()
            .acc(USER_ACCOUNT)
            .external_nullifier(ExternalNullifier::with_date_marker(
                DateMarker::from(chrono::Utc::now()),
                0,
            ))
            .call();
        let calldata = calldata.abi_encode();

        let tx = eip1559().to(PBH_DEV_ENTRYPOINT).input(calldata).call();

        let tx = eth_tx(USER_ACCOUNT, tx).await;

        pool.add_external_transaction(tx.clone().into())
            .await
            .expect("Failed to add PBH multicall transaction");
    }

    #[tokio::test]
    async fn validate_date_marker_outdated() {
        const BUNDLER_ACCOUNT: u32 = 9;
        const USER_ACCOUNT: u32 = 0;

        let pool = setup().await;

        let now = chrono::Utc::now();
        let month_in_the_past = now - chrono::Months::new(1);

        // NOTE: We're ignoring the proof here
        let (user_op, proof) = user_op()
            .acc(USER_ACCOUNT)
            .external_nullifier(ExternalNullifier::with_date_marker(
                DateMarker::from(month_in_the_past),
                0,
            ))
            .call();

        let bundle = pbh_bundle(vec![user_op], vec![proof]);

        let calldata = bundle.abi_encode();

        let tx = eip1559().to(PBH_DEV_ENTRYPOINT).input(calldata).call();

        let tx = eth_tx(BUNDLER_ACCOUNT, tx).await;

        let err = pool
            .add_external_transaction(tx.clone().into())
            .await
            .expect_err("Validation should fail because of missing proof");
        assert!(err
            .to_string()
            .contains("Invalid external nullifier period"),);
    }

    #[tokio::test]
    async fn validate_date_marker_in_the_future() {
        const BUNDLER_ACCOUNT: u32 = 9;
        const USER_ACCOUNT: u32 = 0;

        let pool = setup().await;

        let now = chrono::Utc::now();
        let month_in_the_future = now + chrono::Months::new(1);

        // NOTE: We're ignoring the proof here
        let (user_op, proof) = user_op()
            .acc(USER_ACCOUNT)
            .external_nullifier(ExternalNullifier::with_date_marker(
                DateMarker::from(month_in_the_future),
                0,
            ))
            .call();

        let bundle = pbh_bundle(vec![user_op], vec![proof]);

        let calldata = bundle.abi_encode();

        let tx = eip1559().to(PBH_DEV_ENTRYPOINT).input(calldata).call();

        let tx = eth_tx(BUNDLER_ACCOUNT, tx).await;

        let err = pool
            .add_external_transaction(tx.clone().into())
            .await
            .expect_err("Validation should fail because of missing proof");

        assert!(err
            .to_string()
            .contains("Invalid external nullifier period"),);
    }

    #[tokio::test]
    async fn invalid_external_nullifier_nonce() {
        const BUNDLER_ACCOUNT: u32 = 9;
        const USER_ACCOUNT: u32 = 0;

        let pool = setup().await;

        let (user_op, proof) = user_op()
            .acc(USER_ACCOUNT)
            .external_nullifier(ExternalNullifier::with_date_marker(
                DateMarker::from(chrono::Utc::now()),
                255,
            ))
            .call();

        let bundle = pbh_bundle(vec![user_op], vec![proof]);

        let calldata = bundle.abi_encode();

        let tx = eip1559().to(PBH_DEV_ENTRYPOINT).input(calldata).call();

        let tx = eth_tx(BUNDLER_ACCOUNT, tx).await;

        let err = pool
            .add_external_transaction(tx.clone().into())
            .await
            .expect_err("Validation should fail because of missing proof");

        assert!(err.to_string().contains("Invalid external nullifier nonce"),);
    }
}<|MERGE_RESOLUTION|>--- conflicted
+++ resolved
@@ -17,7 +17,7 @@
 use reth_primitives::{Block, SealedBlock};
 use reth_provider::{BlockReaderIdExt, ChainSpecProvider, StateProviderFactory};
 use semaphore::hash_to_field;
-use world_chain_builder_pbh::payload::PBHPayload;
+use world_chain_builder_pbh::payload::PBHPayload as PbhPayload;
 
 /// Validator for World Chain transactions.
 #[derive(Debug, Clone)]
@@ -91,13 +91,8 @@
 
         // Validate all proofs associated with each UserOp
         for aggregated_ops in calldata._0 {
-<<<<<<< HEAD
             let buff = aggregated_ops.signature.as_ref();
             let pbh_payloads = match <Vec<PBHPayload>>::abi_decode(buff, true) {
-=======
-            let mut buff = aggregated_ops.signature.as_ref();
-            let pbh_payloads = match <Vec<PBHPayload>>::decode(&mut buff) {
->>>>>>> eecee14c
                 Ok(pbh_payloads) => pbh_payloads,
                 Err(_) => return WorldChainPoolTransactionError::InvalidCalldata.to_outcome(tx),
             };
@@ -152,7 +147,7 @@
             return WorldChainPoolTransactionError::InvalidCalldata.to_outcome(tx);
         };
 
-        let pbh_payload: PBHPayload = calldata.payload.into();
+        let pbh_payload: PbhPayload = calldata.payload.into();
         let signal_hash: alloy_primitives::Uint<256, 4> =
             hash_to_field(&SolValue::abi_encode_packed(&(tx.sender(), calldata.calls)));
 
