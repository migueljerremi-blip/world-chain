//! World Chain transaction pool types
use super::ordering::WorldChainOrdering;
use super::root::WorldChainRootValidator;
use super::tx::{WorldChainPoolTransaction, WorldChainPooledTransaction};
use crate::bindings::IPBHEntryPoint;
use crate::tx::WorldChainPoolTransactionError;
use alloy_primitives::Address;
use alloy_rlp::Decodable;
use alloy_sol_types::{SolCall, SolValue};
use rayon::iter::{IndexedParallelIterator, IntoParallelRefIterator, ParallelIterator};
<<<<<<< HEAD
=======
use reth::core::primitives::{BlockBody, BlockHeader};
use reth::transaction_pool::validate::ValidTransaction;
>>>>>>> b6131d05
use reth::transaction_pool::{
    Pool, TransactionOrigin, TransactionValidationOutcome, TransactionValidationTaskExecutor,
    TransactionValidator,
};
use reth_optimism_node::txpool::OpTransactionValidator;
use reth_optimism_primitives::OpTransactionSigned;
use reth_primitives::{Block, SealedBlock};
use reth_provider::{BlockReaderIdExt, StateProviderFactory};
use semaphore::hash_to_field;
use world_chain_builder_pbh::payload::PbhPayload;

/// Type alias for World Chain transaction pool
pub type WorldChainTransactionPool<Client, S> = Pool<
    TransactionValidationTaskExecutor<
        WorldChainTransactionValidator<Client, WorldChainPooledTransaction>,
    >,
    WorldChainOrdering<WorldChainPooledTransaction>,
    S,
>;

/// Validator for World Chain transactions.
#[derive(Debug, Clone)]
pub struct WorldChainTransactionValidator<Client, Tx>
where
    Client: StateProviderFactory + BlockReaderIdExt,
{
    inner: OpTransactionValidator<Client, Tx>,
    root_validator: WorldChainRootValidator<Client>,
    num_pbh_txs: u8,
    pbh_validator: Address,
    pbh_signature_aggregator: Address,
}

impl<Client, Tx> WorldChainTransactionValidator<Client, Tx>
where
    Client: StateProviderFactory
        + BlockReaderIdExt<Block = reth_primitives::Block<OpTransactionSigned>>,
    Tx: WorldChainPoolTransaction<Consensus = OpTransactionSigned>,
{
    /// Create a new [`WorldChainTransactionValidator`].
    pub fn new(
        inner: OpTransactionValidator<Client, Tx>,
        root_validator: WorldChainRootValidator<Client>,
        num_pbh_txs: u8,
        pbh_validator: Address,
        pbh_signature_aggregator: Address,
    ) -> Self {
        Self {
            inner,
            root_validator,
            num_pbh_txs,
            pbh_validator,
            pbh_signature_aggregator,
        }
    }

    /// Get a reference to the inner transaction validator.
    pub fn inner(&self) -> &OpTransactionValidator<Client, Tx> {
        &self.inner
    }

    /// Validates a PBH bundle transaction
    ///
    /// If the transaction is valid marks it for priority inclusion
    pub fn validate_pbh_bundle(
        &self,
        origin: TransactionOrigin,
        tx: Tx,
    ) -> TransactionValidationOutcome<Tx> {
        // Ensure that the tx is a valid OP transaction and return early if invalid
        let mut tx_outcome = match self.inner.validate_one(origin, tx.clone()) {
            valid @ TransactionValidationOutcome::Valid { .. } => valid,
            other => return other,
        };

        // Decode the calldata and check that all UserOp specify the PBH signature aggregator
        let Ok(calldata) = IPBHEntryPoint::handleAggregatedOpsCall::abi_decode(tx.input(), true)
        else {
            return WorldChainPoolTransactionError::InvalidCalldata.to_outcome(tx);
        };

        if !calldata
            ._0
            .iter()
            .all(|aggregator| aggregator.aggregator == self.pbh_signature_aggregator)
        {
            return WorldChainPoolTransactionError::InvalidSignatureAggregator.to_outcome(tx);
        }

        // Validate all proofs associated with each UserOp
        for aggregated_ops in calldata._0 {
            let mut buff = aggregated_ops.signature.as_ref();
            let pbh_payloads = match <Vec<PbhPayload>>::decode(&mut buff) {
                Ok(pbh_payloads) => pbh_payloads,
                Err(_) => return WorldChainPoolTransactionError::InvalidCalldata.to_outcome(tx),
            };

            if pbh_payloads.len() != aggregated_ops.userOps.len() {
                return WorldChainPoolTransactionError::MissingPbhPayload.to_outcome(tx);
            }

            let valid_roots = self.root_validator.roots();
            if let Err(err) = pbh_payloads
                .par_iter()
                .zip(aggregated_ops.userOps)
                .try_for_each(|(payload, op)| {
                    let signal = crate::eip4337::hash_user_op(&op);

                    payload.validate(signal, &valid_roots, self.num_pbh_txs)?;

                    Ok::<(), WorldChainPoolTransactionError>(())
                })
            {
                return err.to_outcome(tx);
            }
        }

        if let TransactionValidationOutcome::Valid {
            transaction: ValidTransaction::Valid(tx),
            ..
        } = &mut tx_outcome
        {
            tx.set_valid_pbh();
        }

        tx_outcome
    }

    /// Validates a PBH multicall transaction
    ///
    /// If the transaction is valid marks it for priority inclusion
    pub fn validate_pbh_multicall(
        &self,
        origin: TransactionOrigin,
        tx: Tx,
    ) -> TransactionValidationOutcome<Tx> {
        // Ensure that the tx is a valid OP transaction and return early if invalid
        let mut tx_outcome = match self.inner.validate_one(origin, tx.clone()) {
            valid @ TransactionValidationOutcome::Valid { .. } => valid,
            other => return other,
        };

        // Decode the calldata and extract the PBH payload
        let Ok(calldata) = IPBHEntryPoint::pbhMulticallCall::abi_decode(tx.input(), true) else {
            return WorldChainPoolTransactionError::InvalidCalldata.to_outcome(tx);
        };

        let pbh_payload: PbhPayload = calldata.payload.into();
        let signal_hash: alloy_primitives::Uint<256, 4> =
            hash_to_field(&SolValue::abi_encode_packed(&(tx.sender(), calldata.calls)));

        // Verify the proof
        if let Err(err) =
            pbh_payload.validate(signal_hash, &self.root_validator.roots(), self.num_pbh_txs)
        {
            return WorldChainPoolTransactionError::PbhValidationError(err).to_outcome(tx);
        }

        if let TransactionValidationOutcome::Valid {
            transaction: ValidTransaction::Valid(tx),
            ..
        } = &mut tx_outcome
        {
            tx.set_valid_pbh();
        }

        tx_outcome
    }
}

impl<Client, Tx> TransactionValidator for WorldChainTransactionValidator<Client, Tx>
where
    Client: StateProviderFactory + BlockReaderIdExt<Block = Block<OpTransactionSigned>>,
    Tx: WorldChainPoolTransaction<Consensus = OpTransactionSigned>,
{
    type Transaction = Tx;

    async fn validate_transaction(
        &self,
        origin: TransactionOrigin,
        transaction: Self::Transaction,
    ) -> TransactionValidationOutcome<Self::Transaction> {
        if transaction.to().unwrap_or_default() != self.pbh_validator {
            return self.inner.validate_one(origin, transaction.clone());
        }

        let function_signature: [u8; 4] = transaction
            .input()
            .get(..4)
            .and_then(|bytes| bytes.try_into().ok())
            .unwrap_or_default();

        match function_signature {
            IPBHEntryPoint::handleAggregatedOpsCall::SELECTOR => {
                self.validate_pbh_bundle(origin, transaction)
            }
            IPBHEntryPoint::pbhMulticallCall::SELECTOR => {
                self.validate_pbh_multicall(origin, transaction)
            }
            _ => return self.inner.validate_one(origin, transaction.clone()),
        }
    }

    fn on_new_head_block<B>(&self, new_tip_block: &SealedBlock<B>)
    where
        B: reth_primitives_traits::Block,
    {
        self.inner.on_new_head_block(new_tip_block);
        self.root_validator.on_new_block(new_tip_block);
    }
}

#[cfg(test)]
pub mod tests {
    use alloy_consensus::Header;
    use alloy_primitives::Address;
    use alloy_sol_types::SolCall;
    use ethers_core::rand::rngs::SmallRng;
    use ethers_core::rand::{Rng, SeedableRng};
    use reth::transaction_pool::blobstore::InMemoryBlobStore;
    use reth::transaction_pool::{Pool, TransactionPool, TransactionValidator};
    use reth_optimism_primitives::OpTransactionSigned;
<<<<<<< HEAD
    use reth_primitives::Block;
    use reth_primitives::{BlockBody, SealedBlock};
    use semaphore::Field;
    use test_case::test_case;
=======
    use reth_primitives::{BlockBody, SealedBlock, SealedHeader};
>>>>>>> b6131d05
    use world_chain_builder_pbh::date_marker::DateMarker;
    use world_chain_builder_pbh::external_nullifier::ExternalNullifier;

    use super::WorldChainTransactionValidator;
    use crate::mock::{ExtendedAccount, MockEthProvider};
    use crate::ordering::WorldChainOrdering;
    use crate::root::LATEST_ROOT_SLOT;
    use crate::test_utils::{self, world_chain_validator, PBH_TEST_ENTRYPOINT, TEST_WORLD_ID};
    use crate::tx::WorldChainPooledTransaction;

    async fn setup() -> Pool<
        WorldChainTransactionValidator<MockEthProvider, WorldChainPooledTransaction>,
        WorldChainOrdering<WorldChainPooledTransaction>,
        InMemoryBlobStore,
    > {
        let validator = world_chain_validator();

        // Fund 10 test accounts
        for acc in 0..10 {
            let account_address = test_utils::account(acc);

            validator.inner.client().add_account(
                account_address,
                ExtendedAccount::new(0, alloy_primitives::U256::MAX),
            );
        }

        // Prep a merkle tree with first 5 accounts
        let tree = test_utils::tree();
        let root = tree.root();

        // Insert a world id root into the OpWorldId Account
        validator.inner.client().add_account(
            TEST_WORLD_ID,
            ExtendedAccount::new(0, alloy_primitives::U256::ZERO)
                .extend_storage(vec![(LATEST_ROOT_SLOT.into(), root)]),
        );
        let header = Header {
            gas_limit: 20000000,
            ..Default::default()
        };
        let body = BlockBody::<OpTransactionSigned>::default();
        let block = SealedBlock::seal_slow(Block { header, body });

        // Propogate the block to the root validator
        validator.on_new_head_block(&block);

        let ordering = WorldChainOrdering::default();

        Pool::new(
            validator,
            ordering,
            InMemoryBlobStore::default(),
            Default::default(),
        )
    }

    #[tokio::test]
    async fn validate_noop_non_pbh() {
        const ACC: u32 = 0;

        let pool = setup().await;

        let account = test_utils::account(ACC);
        let tx = test_utils::eip1559().to(account).call();
        let tx = test_utils::eth_tx(ACC, tx).await;

        pool.add_external_transaction(tx.clone().into())
            .await
            .expect("Failed to add transaction");
    }

    #[tokio::test]
    async fn validate_no_duplicates() {
        const ACC: u32 = 0;

        let pool = setup().await;

        let account = test_utils::account(ACC);
        let tx = test_utils::eip1559().to(account).call();
        let tx = test_utils::eth_tx(ACC, tx).await;

        pool.add_external_transaction(tx.clone().into())
            .await
            .expect("Failed to add transaction");

        let res = pool.add_external_transaction(tx.clone().into()).await;

        assert!(res.is_err());
    }

    #[tokio::test]
    async fn validate_pbh_bundle() {
        const BUNDLER_ACCOUNT: u32 = 9;
        const USER_ACCOUNT: u32 = 0;

        let pool = setup().await;

        let (user_op, proof) = test_utils::user_op()
            .acc(USER_ACCOUNT)
            .external_nullifier(ExternalNullifier::with_date_marker(
                DateMarker::from(chrono::Utc::now()),
                0,
            ))
            .call();
        let bundle = test_utils::pbh_bundle(vec![user_op], vec![proof]);
        let calldata = bundle.abi_encode();

        let tx = test_utils::eip1559()
            .to(PBH_TEST_ENTRYPOINT)
            .input(calldata)
            .call();

        let tx = test_utils::eth_tx(BUNDLER_ACCOUNT, tx).await;

        pool.add_external_transaction(tx.clone().into())
            .await
            .expect("Failed to add transaction");
    }

    #[tokio::test]
    async fn validate_bundle_no_pbh() {
        let mut rng = SmallRng::seed_from_u64(42);

        const USER_ACCOUNT: u32 = 0;

        let pool = setup().await;

        // NOTE: We're ignoring the proof here
        let (user_op, _proof) = test_utils::user_op()
            .acc(USER_ACCOUNT)
            .external_nullifier(ExternalNullifier::with_date_marker(
                DateMarker::from(chrono::Utc::now()),
                0,
            ))
            .call();

        let bundle = test_utils::pbh_bundle(vec![user_op], vec![]);

        let calldata = bundle.abi_encode();

        let tx = test_utils::eip1559()
            // NOTE: Random receiving account
            .to(rng.gen::<Address>())
            .input(calldata)
            .call();

        let tx = test_utils::eth_tx(USER_ACCOUNT, tx).await;

        pool.add_external_transaction(tx.clone().into())
            .await
            .expect(
                "Validation should succeed - PBH data is invalid, but this is not a PBH bundle",
            );
    }

    #[tokio::test]
    async fn validate_pbh_bundle_missing_proof_for_user_op() {
        const BUNDLER_ACCOUNT: u32 = 9;
        const USER_ACCOUNT: u32 = 0;

        let pool = setup().await;

        // NOTE: We're ignoring the proof here
        let (user_op, _proof) = test_utils::user_op()
            .acc(USER_ACCOUNT)
            .external_nullifier(ExternalNullifier::with_date_marker(
                DateMarker::from(chrono::Utc::now()),
                0,
            ))
            .call();

        let bundle = test_utils::pbh_bundle(vec![user_op], vec![]);

        let calldata = bundle.abi_encode();

        let tx = test_utils::eip1559()
            .to(PBH_TEST_ENTRYPOINT)
            .input(calldata)
            .call();

        let tx = test_utils::eth_tx(BUNDLER_ACCOUNT, tx).await;

        let err = pool
            .add_external_transaction(tx.clone().into())
            .await
            .expect_err("Validation should fail because of missing proof");

        assert!(err.to_string().contains("Missing PBH Payload"),);
    }

    #[tokio::test]
    async fn validate_pbh_multicall() {
        const USER_ACCOUNT: u32 = 1;

        let pool = setup().await;

        let calldata = test_utils::pbh_multicall()
            .acc(USER_ACCOUNT)
            .external_nullifier(ExternalNullifier::with_date_marker(
                DateMarker::from(chrono::Utc::now()),
                0,
            ))
            .call();
        let calldata = calldata.abi_encode();

        let tx = test_utils::eip1559()
            .to(PBH_TEST_ENTRYPOINT)
            .input(calldata)
            .call();

        let tx = test_utils::eth_tx(USER_ACCOUNT, tx).await;

        pool.add_external_transaction(tx.clone().into())
            .await
            .expect("Failed to add PBH multicall transaction");
    }

    #[tokio::test]
    async fn validate_date_marker_outdated() {
        const BUNDLER_ACCOUNT: u32 = 9;
        const USER_ACCOUNT: u32 = 0;

        let pool = setup().await;

        let now = chrono::Utc::now();
        let month_in_the_past = now - chrono::Months::new(1);

        // NOTE: We're ignoring the proof here
        let (user_op, proof) = test_utils::user_op()
            .acc(USER_ACCOUNT)
            .external_nullifier(ExternalNullifier::with_date_marker(
                DateMarker::from(month_in_the_past),
                0,
            ))
            .call();

        let bundle = test_utils::pbh_bundle(vec![user_op], vec![proof]);

        let calldata = bundle.abi_encode();

        let tx = test_utils::eip1559()
            .to(PBH_TEST_ENTRYPOINT)
            .input(calldata)
            .call();

        let tx = test_utils::eth_tx(BUNDLER_ACCOUNT, tx).await;

        let err = pool
            .add_external_transaction(tx.clone().into())
            .await
            .expect_err("Validation should fail because of missing proof");
        assert!(err
            .to_string()
            .contains("Invalid external nullifier period"),);
    }

    #[tokio::test]
    async fn validate_date_marker_in_the_future() {
        const BUNDLER_ACCOUNT: u32 = 9;
        const USER_ACCOUNT: u32 = 0;

        let pool = setup().await;

        let now = chrono::Utc::now();
        let month_in_the_future = now + chrono::Months::new(1);

        // NOTE: We're ignoring the proof here
        let (user_op, proof) = test_utils::user_op()
            .acc(USER_ACCOUNT)
            .external_nullifier(ExternalNullifier::with_date_marker(
                DateMarker::from(month_in_the_future),
                0,
            ))
            .call();

        let bundle = test_utils::pbh_bundle(vec![user_op], vec![proof]);

        let calldata = bundle.abi_encode();

        let tx = test_utils::eip1559()
            .to(PBH_TEST_ENTRYPOINT)
            .input(calldata)
            .call();

        let tx = test_utils::eth_tx(BUNDLER_ACCOUNT, tx).await;

        let err = pool
            .add_external_transaction(tx.clone().into())
            .await
            .expect_err("Validation should fail because of missing proof");

        assert!(err
            .to_string()
            .contains("Invalid external nullifier period"),);
    }

    #[tokio::test]
    async fn invalid_external_nullifier_nonce() {
        const BUNDLER_ACCOUNT: u32 = 9;
        const USER_ACCOUNT: u32 = 0;

        let pool = setup().await;

        let (user_op, proof) = test_utils::user_op()
            .acc(USER_ACCOUNT)
            .external_nullifier(ExternalNullifier::with_date_marker(
                DateMarker::from(chrono::Utc::now()),
                255,
            ))
            .call();

        let bundle = test_utils::pbh_bundle(vec![user_op], vec![proof]);

        let calldata = bundle.abi_encode();

        let tx = test_utils::eip1559()
            .to(PBH_TEST_ENTRYPOINT)
            .input(calldata)
            .call();

        let tx = test_utils::eth_tx(BUNDLER_ACCOUNT, tx).await;

        let err = pool
            .add_external_transaction(tx.clone().into())
            .await
            .expect_err("Validation should fail because of missing proof");

<<<<<<< HEAD
        assert!(err.to_string().contains("invalid external nullifier nonce"),);
    }

    #[test]
    fn valid_root() {
        let mut validator = world_chain_validator();
        let root = Field::from(1u64);
        let proof = Proof(semaphore::protocol::Proof(
            (U256::from(1u64), U256::from(2u64)),
            (
                [U256::from(3u64), U256::from(4u64)],
                [U256::from(5u64), U256::from(6u64)],
            ),
            (U256::from(7u64), U256::from(8u64)),
        ));
        let payload = PbhPayload {
            external_nullifier: ExternalNullifier::v1(1, 2025, 11),
            nullifier_hash: Field::from(10u64),
            root,
            proof,
        };
        let body = BlockBody::<OpTransactionSigned>::default();
        let block = Block {
            header: Header::default(),
            body,
        };
        let block = SealedBlock::seal_slow(block);
        let client = MockEthProvider::default();
        // Insert a world id root into the OpWorldId Account
        client.add_account(
            TEST_WORLD_ID,
            ExtendedAccount::new(0, alloy_primitives::U256::ZERO)
                .extend_storage(vec![(LATEST_ROOT_SLOT.into(), Field::from(1u64))]),
        );
        validator.root_validator.set_client(client);
        validator.on_new_head_block(&block);
        let res = validator.validate_root(&payload);
        assert!(res.is_ok());
    }

    #[test]
    fn invalid_root() {
        let mut validator = world_chain_validator();
        let root = Field::from(0);
        let proof = Proof(semaphore::protocol::Proof(
            (U256::from(1u64), U256::from(2u64)),
            (
                [U256::from(3u64), U256::from(4u64)],
                [U256::from(5u64), U256::from(6u64)],
            ),
            (U256::from(7u64), U256::from(8u64)),
        ));
        let payload = PbhPayload {
            external_nullifier: ExternalNullifier::v1(1, 2025, 11),
            nullifier_hash: Field::from(10u64),
            root,
            proof,
        };
        let body = BlockBody::<OpTransactionSigned>::default();
        let block = SealedBlock::seal_slow(Block {
            header: Header::default(),
            body,
        });
        let client = MockEthProvider::default();
        // Insert a world id root into the OpWorldId Account
        client.add_account(
            TEST_WORLD_ID,
            ExtendedAccount::new(0, alloy_primitives::U256::ZERO)
                .extend_storage(vec![(LATEST_ROOT_SLOT.into(), Field::from(1u64))]),
        );
        validator.root_validator.set_client(client);
        validator.on_new_head_block(&block);
        let res = validator.validate_root(&payload);
        assert!(res.is_err());
    }

    #[test_case(ExternalNullifier::v1(1, 2025, 0) ; "01-2025-0")]
    #[test_case(ExternalNullifier::v1(1, 2025, 1) ; "01-2025-1")]
    #[test_case(ExternalNullifier::v1(1, 2025, 29) ; "01-2025-29")]
    fn validate_external_nullifier_valid(external_nullifier: ExternalNullifier) {
        let validator = world_chain_validator();
        let date = chrono::Utc.with_ymd_and_hms(2025, 1, 1, 0, 0, 0).unwrap();

        let payload = PbhPayload {
            external_nullifier,
            nullifier_hash: Field::ZERO,
            root: Field::ZERO,
            proof: Default::default(),
        };

        validator
            .validate_external_nullifier(date, &payload)
            .unwrap();
    }

    #[test_case(ExternalNullifier::v1(1, 2025, 0), "2024-12-31 23:59:30Z" ; "a minute early")]
    #[test_case(ExternalNullifier::v1(1, 2025, 0), "2025-02-01 00:00:30Z" ; "a minute late")]
    fn validate_external_nullifier_at_time(external_nullifier: ExternalNullifier, time: &str) {
        let validator = world_chain_validator();
        let date: chrono::DateTime<Utc> = time.parse().unwrap();

        let payload = PbhPayload {
            external_nullifier,
            nullifier_hash: Field::ZERO,
            root: Field::ZERO,
            proof: Default::default(),
        };

        validator
            .validate_external_nullifier(date, &payload)
            .unwrap();
=======
        assert!(err.to_string().contains("Invalid external nullifier nonce"),);
>>>>>>> b6131d05
    }
}<|MERGE_RESOLUTION|>--- conflicted
+++ resolved
@@ -8,11 +8,7 @@
 use alloy_rlp::Decodable;
 use alloy_sol_types::{SolCall, SolValue};
 use rayon::iter::{IndexedParallelIterator, IntoParallelRefIterator, ParallelIterator};
-<<<<<<< HEAD
-=======
-use reth::core::primitives::{BlockBody, BlockHeader};
 use reth::transaction_pool::validate::ValidTransaction;
->>>>>>> b6131d05
 use reth::transaction_pool::{
     Pool, TransactionOrigin, TransactionValidationOutcome, TransactionValidationTaskExecutor,
     TransactionValidator,
@@ -227,7 +223,7 @@
 
 #[cfg(test)]
 pub mod tests {
-    use alloy_consensus::Header;
+    use alloy_consensus::{Block, Header};
     use alloy_primitives::Address;
     use alloy_sol_types::SolCall;
     use ethers_core::rand::rngs::SmallRng;
@@ -235,14 +231,7 @@
     use reth::transaction_pool::blobstore::InMemoryBlobStore;
     use reth::transaction_pool::{Pool, TransactionPool, TransactionValidator};
     use reth_optimism_primitives::OpTransactionSigned;
-<<<<<<< HEAD
-    use reth_primitives::Block;
     use reth_primitives::{BlockBody, SealedBlock};
-    use semaphore::Field;
-    use test_case::test_case;
-=======
-    use reth_primitives::{BlockBody, SealedBlock, SealedHeader};
->>>>>>> b6131d05
     use world_chain_builder_pbh::date_marker::DateMarker;
     use world_chain_builder_pbh::external_nullifier::ExternalNullifier;
 
@@ -571,120 +560,6 @@
             .await
             .expect_err("Validation should fail because of missing proof");
 
-<<<<<<< HEAD
-        assert!(err.to_string().contains("invalid external nullifier nonce"),);
-    }
-
-    #[test]
-    fn valid_root() {
-        let mut validator = world_chain_validator();
-        let root = Field::from(1u64);
-        let proof = Proof(semaphore::protocol::Proof(
-            (U256::from(1u64), U256::from(2u64)),
-            (
-                [U256::from(3u64), U256::from(4u64)],
-                [U256::from(5u64), U256::from(6u64)],
-            ),
-            (U256::from(7u64), U256::from(8u64)),
-        ));
-        let payload = PbhPayload {
-            external_nullifier: ExternalNullifier::v1(1, 2025, 11),
-            nullifier_hash: Field::from(10u64),
-            root,
-            proof,
-        };
-        let body = BlockBody::<OpTransactionSigned>::default();
-        let block = Block {
-            header: Header::default(),
-            body,
-        };
-        let block = SealedBlock::seal_slow(block);
-        let client = MockEthProvider::default();
-        // Insert a world id root into the OpWorldId Account
-        client.add_account(
-            TEST_WORLD_ID,
-            ExtendedAccount::new(0, alloy_primitives::U256::ZERO)
-                .extend_storage(vec![(LATEST_ROOT_SLOT.into(), Field::from(1u64))]),
-        );
-        validator.root_validator.set_client(client);
-        validator.on_new_head_block(&block);
-        let res = validator.validate_root(&payload);
-        assert!(res.is_ok());
-    }
-
-    #[test]
-    fn invalid_root() {
-        let mut validator = world_chain_validator();
-        let root = Field::from(0);
-        let proof = Proof(semaphore::protocol::Proof(
-            (U256::from(1u64), U256::from(2u64)),
-            (
-                [U256::from(3u64), U256::from(4u64)],
-                [U256::from(5u64), U256::from(6u64)],
-            ),
-            (U256::from(7u64), U256::from(8u64)),
-        ));
-        let payload = PbhPayload {
-            external_nullifier: ExternalNullifier::v1(1, 2025, 11),
-            nullifier_hash: Field::from(10u64),
-            root,
-            proof,
-        };
-        let body = BlockBody::<OpTransactionSigned>::default();
-        let block = SealedBlock::seal_slow(Block {
-            header: Header::default(),
-            body,
-        });
-        let client = MockEthProvider::default();
-        // Insert a world id root into the OpWorldId Account
-        client.add_account(
-            TEST_WORLD_ID,
-            ExtendedAccount::new(0, alloy_primitives::U256::ZERO)
-                .extend_storage(vec![(LATEST_ROOT_SLOT.into(), Field::from(1u64))]),
-        );
-        validator.root_validator.set_client(client);
-        validator.on_new_head_block(&block);
-        let res = validator.validate_root(&payload);
-        assert!(res.is_err());
-    }
-
-    #[test_case(ExternalNullifier::v1(1, 2025, 0) ; "01-2025-0")]
-    #[test_case(ExternalNullifier::v1(1, 2025, 1) ; "01-2025-1")]
-    #[test_case(ExternalNullifier::v1(1, 2025, 29) ; "01-2025-29")]
-    fn validate_external_nullifier_valid(external_nullifier: ExternalNullifier) {
-        let validator = world_chain_validator();
-        let date = chrono::Utc.with_ymd_and_hms(2025, 1, 1, 0, 0, 0).unwrap();
-
-        let payload = PbhPayload {
-            external_nullifier,
-            nullifier_hash: Field::ZERO,
-            root: Field::ZERO,
-            proof: Default::default(),
-        };
-
-        validator
-            .validate_external_nullifier(date, &payload)
-            .unwrap();
-    }
-
-    #[test_case(ExternalNullifier::v1(1, 2025, 0), "2024-12-31 23:59:30Z" ; "a minute early")]
-    #[test_case(ExternalNullifier::v1(1, 2025, 0), "2025-02-01 00:00:30Z" ; "a minute late")]
-    fn validate_external_nullifier_at_time(external_nullifier: ExternalNullifier, time: &str) {
-        let validator = world_chain_validator();
-        let date: chrono::DateTime<Utc> = time.parse().unwrap();
-
-        let payload = PbhPayload {
-            external_nullifier,
-            nullifier_hash: Field::ZERO,
-            root: Field::ZERO,
-            proof: Default::default(),
-        };
-
-        validator
-            .validate_external_nullifier(date, &payload)
-            .unwrap();
-=======
         assert!(err.to_string().contains("Invalid external nullifier nonce"),);
->>>>>>> b6131d05
     }
 }