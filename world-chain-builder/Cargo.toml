[workspace.package]
version = "0.1.0"
edition = "2021"
rust-version = "1.82"
license = "MIT"
homepage = "https://world.org/world-chain"
repository = "https://github.com/worldcoin/world-chain/"

[workspace]
resolver = "2"
members = [
<<<<<<< HEAD
    "crates/toolkit",
    "crates/world/bin",
    "crates/world/node",
    "crates/world/payload",
    "crates/world/rpc",
    "crates/world/pbh",
    "crates/world/pool",
    "crates/world/test-utils",
    "crates/tests/sepolia",
    "crates/tests/devnet", 
=======
  "crates/toolkit",
  "crates/world/bin",
  "crates/world/node",
  "crates/world/payload",
  "crates/world/rpc",
  "crates/world/pbh",
  "crates/world/pool",
  "crates/world/test-utils",
  "crates/tests/sepolia",
  "crates/tests/devnet",
>>>>>>> 28119fee
]

default-members = ["crates/world/bin"]

[profile.maxperf]
codegen-units = 1
inherits = "release"
lto = "fat"

[workspace.lints]

[workspace.dependencies]
# internal
world-chain-builder-node = { path = "crates/world/node" }
world-chain-builder-pbh = { path = "crates/world/pbh" }
world-chain-builder-payload = { path = "crates/world/payload" }
world-chain-builder-rpc = { path = "crates/world/rpc" }
world-chain-builder-pool = { path = "crates/world/pool" }
world-chain-builder-test-utils = { path = "crates/world/test-utils" }

# reth
reth = { git = "https://github.com/paradigmxyz/reth", rev = "v1.3.0" }
reth-cli-util = { git = "https://github.com/paradigmxyz/reth", rev = "v1.3.0" }
reth-evm = { git = "https://github.com/paradigmxyz/reth", rev = "v1.3.0" }
reth-db = { git = "https://github.com/paradigmxyz/reth", rev = "v1.3.0" }
reth-db-api = { git = "https://github.com/paradigmxyz/reth", rev = "v1.3.0" }
reth-provider = { git = "https://github.com/paradigmxyz/reth", rev = "v1.3.0", features = [
  "test-utils",
] }
reth-basic-payload-builder = { git = "https://github.com/paradigmxyz/reth", rev = "v1.3.0" }
reth-transaction-pool = { git = "https://github.com/paradigmxyz/reth", rev = "v1.3.0" }
reth-rpc-server-types = { git = "https://github.com/paradigmxyz/reth", rev = "v1.3.0" }
reth-prune-types = { git = "https://github.com/paradigmxyz/reth", rev = "v1.3.0" }
reth-trie = { git = "https://github.com/paradigmxyz/reth", rev = "v1.3.0" }
reth-chain-state = { git = "https://github.com/paradigmxyz/reth", rev = "v1.3.0" }
reth-eth-wire-types = { git = "https://github.com/paradigmxyz/reth", rev = "v1.3.0" }
reth-stages-types = { git = "https://github.com/paradigmxyz/reth", rev = "v1.3.0" }
reth-trie-db = { git = "https://github.com/paradigmxyz/reth", rev = "v1.3.0" }
reth-primitives-traits = { git = "https://github.com/paradigmxyz/reth", rev = "v1.3.0" }
reth-node-builder = { git = "https://github.com/paradigmxyz/reth", rev = "v1.3.0" }
reth-node-api = { git = "https://github.com/paradigmxyz/reth", rev = "v1.3.0" }
reth-payload-builder = { git = "https://github.com/paradigmxyz/reth", rev = "v1.3.0" }
reth-payload-util = { git = "https://github.com/paradigmxyz/reth", rev = "v1.3.0" }
reth-payload-validator = { git = "https://github.com/paradigmxyz/reth", rev = "v1.3.0" }
reth-revm = { git = "https://github.com/paradigmxyz/reth", rev = "v1.3.0", default-features = false }
reth-tasks = { git = "https://github.com/paradigmxyz/reth", rev = "v1.3.0" }

# reth-optimism
reth-primitives = { git = "https://github.com/paradigmxyz/reth", rev = "v1.3.0" }
reth-optimism-evm = { git = "https://github.com/paradigmxyz/reth", rev = "v1.3.0" }
reth-optimism-node = { git = "https://github.com/paradigmxyz/reth", rev = "v1.3.0" }
reth-optimism-cli = { git = "https://github.com/paradigmxyz/reth", rev = "v1.3.0" }
reth-optimism-rpc = { git = "https://github.com/paradigmxyz/reth", rev = "v1.3.0" }
reth-optimism-consensus = { git = "https://github.com/paradigmxyz/reth", rev = "v1.3.0" }
reth-optimism-chainspec = { git = "https://github.com/paradigmxyz/reth", rev = "v1.3.0" }
reth_payload_util = { git = "https://github.com/paradigmxyz/reth", rev = "v1.3.0" }
reth-optimism-payload-builder = { git = "https://github.com/paradigmxyz/reth", rev = "v1.3.0" }
reth-optimism-forks = { git = "https://github.com/paradigmxyz/reth", rev = "v1.3.0" }
reth-optimism-primitives = { git = "https://github.com/paradigmxyz/reth", rev = "v1.3.0" }
reth-e2e-test-utils = { git = "https://github.com/paradigmxyz/reth", rev = "v1.3.0" }
reth-consensus = { git = "https://github.com/paradigmxyz/reth", rev = "v1.3.0" }
reth-node-core = { git = "https://github.com/paradigmxyz/reth", rev = "v1.3.0" }
reth-tracing = { git = "https://github.com/paradigmxyz/reth", rev = "v1.3.0" }
reth-rpc-layer = { git = "https://github.com/paradigmxyz/reth", rev = "v1.3.0" }
# alloy op
op-alloy-consensus = "0.11.0"
op-alloy-rpc-types = "0.11.0"
op-alloy-rpc-types-engine = "0.11.0"
op-alloy-network = "0.11.0"

# alloy
alloy = { version = "0.12.5" }
alloy-provider = { version = "0.12.5", default-features = false }
alloy-rpc-client = { version = "0.12.5", default-features = false }
alloy-transport-http = { version = "0.12.5", default-features = false }
alloy-transport = { version = "0.12.5", default-features = false }
alloy-consensus = { version = "0.12.5", default-features = false }
alloy-network = { version = "0.12.5", default-features = false }
alloy-primitives = { version = "0.8.20", default-features = false }
alloy-rpc-types-eth = { version = "0.12.5", default-features = false }
alloy-rpc-types = { version = "0.12.5", features = [
  "eth",
], default-features = false }
alloy-rpc-types-engine = { version = "0.12.5" }
alloy-rlp = "0.3.10"
alloy-eips = { version = "0.12.5", default-features = false }
alloy-genesis = { version = "0.12.5", default-features = false }
alloy-rpc-types-debug = "0.12.5"
alloy-signer = { version = "0.12.5", default-features = false }
alloy-signer-local = { version = "0.12.5", default-features = false }
alloy-sol-types = "0.8.18"

# revm
revm = { version = "20.0.0-alpha.5", default-features = false }
revm-primitives = { version = "16.0.0-alpha.3", default-features = false }
op-revm = { version = "1.0.0-alpha.3", default-features = false }

# rpc
jsonrpsee = { version = "0.24", features = ["server", "client", "macros"] }
jsonrpsee-types = "0.24"

# 3rd party
tokio = { version = "1", features = ["full"] }
futures = "0.3"
chrono = "0.4"
thiserror = "1"
strum = { version = "0.26", features = ["derive"] }
bytemuck = "1"
semaphore-rs = "0.3.1"
semaphore-rs-tree = "0.3.1"
semaphore-rs-proof = "0.3.1"
clap = { version = "4", features = ["derive", "env"] }
eyre = { version = "0.6", package = "color-eyre" }
serde = { version = "1", features = ["derive"] }
tracing = "0.1"
tracing-subscriber = { version = "0.3.18", features = ["env-filter"] }
parking_lot = "0.12"
derive_more = { version = "1", default-features = false, features = ["full"] }
dotenvy = "0.15.7"
tikv-jemallocator = { version = "0.6.0" }
bytes = "1.7.2"
hex = "0.4.3"
tempfile = "3"
criterion = { version = "0.5", features = ["async_tokio"] }
test-case = "3"
ethers-core = { git = "https://github.com/gakonst/ethers-rs", default-features = false }
serde_json = "1"
rand = { version = "0.8", features = ["small_rng"] }
reqwest = { version = "0.12", default-features = false }
bon = "3.3.0"
rayon = "1.10.0"
<|MERGE_RESOLUTION|>--- conflicted
+++ resolved
@@ -9,7 +9,6 @@
 [workspace]
 resolver = "2"
 members = [
-<<<<<<< HEAD
     "crates/toolkit",
     "crates/world/bin",
     "crates/world/node",
@@ -20,18 +19,6 @@
     "crates/world/test-utils",
     "crates/tests/sepolia",
     "crates/tests/devnet", 
-=======
-  "crates/toolkit",
-  "crates/world/bin",
-  "crates/world/node",
-  "crates/world/payload",
-  "crates/world/rpc",
-  "crates/world/pbh",
-  "crates/world/pool",
-  "crates/world/test-utils",
-  "crates/tests/sepolia",
-  "crates/tests/devnet",
->>>>>>> 28119fee
 ]
 
 default-members = ["crates/world/bin"]
@@ -162,4 +149,4 @@
 rand = { version = "0.8", features = ["small_rng"] }
 reqwest = { version = "0.12", default-features = false }
 bon = "3.3.0"
-rayon = "1.10.0"
+rayon = "1.10.0"